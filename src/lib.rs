//! Encoders and decoders for [STUN (RFC 5389)][RFC 5389] and its extensions.
//!
//! # Examples
//!
//! ```
//! # extern crate bytecodec;
//! # extern crate stun_codec;
//! use bytecodec::{DecodeExt, EncodeExt, Error};
//! use stun_codec::{Message, MessageClass, MessageDecoder, MessageEncoder, TransactionId};
//! use stun_codec::rfc5389::{attributes::Software, methods::BINDING, Attribute};
//!
//! # fn main() -> bytecodec::Result<()> {
//! // Creates a message
//! let mut message = Message::<Attribute>::new(MessageClass::Request, BINDING, TransactionId::new([3; 12]));
//! message.add_attribute(Software::new("foo".to_owned())?);
//!
//! // Encodes the message
//! let mut encoder = MessageEncoder::new();
//! let bytes = encoder.encode_into_bytes(message.clone())?;
//! assert_eq!(
//!     bytes,
//!     [
//!         0, 1, 0, 8, 33, 18, 164, 66, 3, 3, 3, 3, 3, 3, 3, 3, 3, 3, 3, 3, 128, 34, 0, 3,
//!         102, 111, 111, 0
//!     ]
//! );
//!
//! // Decodes the message
//! let mut decoder = MessageDecoder::<Attribute>::new();
//! let decoded = decoder.decode_from_bytes(&bytes)?.map_err(Error::from)?;
//! assert_eq!(decoded.class(), message.class());
//! assert_eq!(decoded.method(), message.method());
//! assert_eq!(decoded.transaction_id(), message.transaction_id());
//! assert!(decoded.attributes().eq(message.attributes()));
//! # Ok(())
//! # }
//! ```
//!
//! # Define your own attribute enum
//!
//! By using [`define_attribute_enums!`](./macro.define_attribute_enums.html) macro,
//! you can easily define an enum that includes arbitrary attributes.
//!
//! The following is an example taken from [`rusturn`][rusturn-attributes] crate:
//! ```
//! #[macro_use] extern crate trackable;
//!
//! use stun_codec::define_attribute_enums;
//! use stun_codec::rfc5389::attributes::*;
//! use stun_codec::rfc5766::attributes::*;
//!
//! define_attribute_enums!(
//!     Attribute, AttributeDecoder, AttributeEncoder,
//!     [
//!         // RFC 5389
//!         MappedAddress, Username, MessageIntegrity, ErrorCode,
//!         UnknownAttributes, Realm, Nonce, XorMappedAddress,
//!         Software, AlternateServer, Fingerprint,
//!
//!         // RFC 5766
//!         ChannelNumber, Lifetime, XorPeerAddress, Data,
//!         XorRelayAddress, EvenPort, RequestedTransport,
//!         DontFragment, ReservationToken
//!     ]
//! );
//! ```
//!
//! [rusturn-attributes]: https://github.com/sile/rusturn/blob/8efe92b7b63fa85a77664045f4a3bf172a3083ed/src/attribute.rs
//!
//! # References
//!
//! - [RFC 5389 - Session Traversal Utilities for NAT (STUN)][RFC 5389]
//! - [RFC 5769 - Test Vectors for Session Traversal Utilities for NAT (STUN)][RFC 5769]
//! - [RFC 5245 - Interactive Connectivity Establishment (ICE)][RFC 5245]
//! - [RFC 5780 - NAT Behavior Discovery Using Session Traversal Utilities for NAT][RFC 5780]
<<<<<<< HEAD
//! - [RFC 3489 - Simple Traversal of User Datagram Protocol Through Network Address Translators][RFC 3489]
=======
//! - [RFC 8016 - Mobility with Traversal Using Relays around NAT (TURN)][RFC 8016]
//! - [RFC 8656 - Traversal Using Relays around NAT (TURN): Relay Extensions to Session Traversal Utilities for NAT (STUN)][RFC 8656]
>>>>>>> 0f05f42d
//!
//! [RFC 5389]: https://tools.ietf.org/html/rfc5389
//! [RFC 5769]: https://tools.ietf.org/html/rfc5769
//! [RFC 5245]: https://tools.ietf.org/html/rfc5245
//! [RFC 5780]: https://tools.ietf.org/html/rfc5780
<<<<<<< HEAD
//! [RFC 3489]: https://datatracker.ietf.org/doc/html/rfc3489
=======
//! [RFC 8016]: https://tools.ietf.org/html/rfc8016
//! [RFC 8656]: https://tools.ietf.org/html/rfc8656
>>>>>>> 0f05f42d
#![warn(missing_docs)]

#[macro_use]
extern crate bytecodec;
#[macro_use]
extern crate trackable;

pub use attribute::{
    Attribute, AttributeType, RawAttribute, RawAttributeDecoder, RawAttributeEncoder,
};
pub use message::{
    BrokenMessage, DecodedMessage, Message, MessageClass, MessageDecoder, MessageEncoder,
};
pub use method::Method;
pub use transaction_id::TransactionId;

/// Macros.
#[macro_use]
pub mod macros;

pub mod convert;
pub mod net;
pub mod rfc5245;
pub mod rfc5389;
pub mod rfc5766;
pub mod rfc5780;
<<<<<<< HEAD
pub mod rfc3489;
=======
pub mod rfc8016;
pub mod rfc8656;
>>>>>>> 0f05f42d

mod attribute;
mod constants;
mod message;
mod method;
mod transaction_id;

#[cfg(test)]
mod tests {
    use bytecodec::{DecodeExt, EncodeExt, Error};
    use trackable::error::MainError;

    use super::*;
    use rfc5389::attributes::Software;
    use rfc5389::methods::BINDING;
    use rfc5389::Attribute;

    macro_rules! get_attr {
        ($message:expr, $attr:ident) => {
            $message
                .get_attribute::<rfc5389::attributes::$attr>()
                .unwrap()
        };
    }

    #[test]
    fn it_works() -> Result<(), MainError> {
        let mut message = Message::new(MessageClass::Request, BINDING, TransactionId::new([3; 12]));
        message.add_attribute(Software::new("foo".to_owned())?);

        let mut encoder = MessageEncoder::new();
        let bytes = encoder.encode_into_bytes(message.clone())?;
        assert_eq!(
            bytes,
            [
                0, 1, 0, 8, 33, 18, 164, 66, 3, 3, 3, 3, 3, 3, 3, 3, 3, 3, 3, 3, 128, 34, 0, 3,
                102, 111, 111, 0
            ]
        );

        let mut decoder = MessageDecoder::<Attribute>::new();
        let decoded = decoder.decode_from_bytes(&bytes)?.map_err(Error::from)?;
        assert_eq!(decoded.class(), message.class());
        assert_eq!(decoded.method(), message.method());
        assert_eq!(decoded.transaction_id(), message.transaction_id());
        assert!(decoded.attributes().eq(message.attributes()));

        Ok(())
    }

    #[test]
    fn rfc5769_2_1_sample_request() -> Result<(), MainError> {
        let input = [
            0x00, 0x01, 0x00, 0x58, 0x21, 0x12, 0xa4, 0x42, 0xb7, 0xe7, 0xa7, 0x01, 0xbc, 0x34,
            0xd6, 0x86, 0xfa, 0x87, 0xdf, 0xae, 0x80, 0x22, 0x00, 0x10, 0x53, 0x54, 0x55, 0x4e,
            0x20, 0x74, 0x65, 0x73, 0x74, 0x20, 0x63, 0x6c, 0x69, 0x65, 0x6e, 0x74, 0x00, 0x24,
            0x00, 0x04, 0x6e, 0x00, 0x01, 0xff, 0x80, 0x29, 0x00, 0x08, 0x93, 0x2f, 0xf9, 0xb1,
            0x51, 0x26, 0x3b, 0x36, 0x00, 0x06, 0x00, 0x09, 0x65, 0x76, 0x74, 0x6a, 0x3a, 0x68,
            0x36, 0x76, 0x59, 0x20, 0x20, 0x20, 0x00, 0x08, 0x00, 0x14, 0x9a, 0xea, 0xa7, 0x0c,
            0xbf, 0xd8, 0xcb, 0x56, 0x78, 0x1e, 0xf2, 0xb5, 0xb2, 0xd3, 0xf2, 0x49, 0xc1, 0xb5,
            0x71, 0xa2, 0x80, 0x28, 0x00, 0x04, 0xe5, 0x7a, 0x3b, 0xcf,
        ];
        let mut decoder = MessageDecoder::<Attribute>::new();
        let message = decoder.decode_from_bytes(&input)?.map_err(Error::from)?;
        assert_eq!(message.class(), MessageClass::Request);

        let mut encoder = MessageEncoder::new();
        assert_eq!(encoder.encode_into_bytes(message.clone())?, &input[..]);

        // TEST: `MessageIntegrity`
        let password = "VOkJxbRl1RmTxUk/WvJxBt";
        get_attr!(message, MessageIntegrity)
            .check_short_term_credential(password)
            .unwrap();

        // TEST: `Fingerprint`
        assert_eq!(get_attr!(message, Fingerprint).crc32(), 0xe57a3bcf);

        Ok(())
    }

    #[test]
    fn rfc5769_2_2_sample_ipv4_response() -> Result<(), MainError> {
        let input = [
            0x01, 0x01, 0x00, 0x3c, 0x21, 0x12, 0xa4, 0x42, 0xb7, 0xe7, 0xa7, 0x01, 0xbc, 0x34,
            0xd6, 0x86, 0xfa, 0x87, 0xdf, 0xae, 0x80, 0x22, 0x00, 0x0b, 0x74, 0x65, 0x73, 0x74,
            0x20, 0x76, 0x65, 0x63, 0x74, 0x6f, 0x72, 0x20, 0x00, 0x20, 0x00, 0x08, 0x00, 0x01,
            0xa1, 0x47, 0xe1, 0x12, 0xa6, 0x43, 0x00, 0x08, 0x00, 0x14, 0x2b, 0x91, 0xf5, 0x99,
            0xfd, 0x9e, 0x90, 0xc3, 0x8c, 0x74, 0x89, 0xf9, 0x2a, 0xf9, 0xba, 0x53, 0xf0, 0x6b,
            0xe7, 0xd7, 0x80, 0x28, 0x00, 0x04, 0xc0, 0x7d, 0x4c, 0x96,
        ];
        let mut decoder = MessageDecoder::<Attribute>::new();
        let message = decoder.decode_from_bytes(&input)?.map_err(Error::from)?;
        assert_eq!(message.class(), MessageClass::SuccessResponse);

        let mut encoder = MessageEncoder::new();
        assert_eq!(encoder.encode_into_bytes(message.clone())?, &input[..]);

        // TEST: `MessageIntegrity`
        let password = "VOkJxbRl1RmTxUk/WvJxBt";
        get_attr!(message, MessageIntegrity)
            .check_short_term_credential(password)
            .unwrap();

        // TEST: `XorMappedAddress` (IPv4)
        assert_eq!(
            get_attr!(message, XorMappedAddress).address(),
            "192.0.2.1:32853".parse().unwrap()
        );

        // TEST: `Fingerprint`
        assert_eq!(get_attr!(message, Fingerprint).crc32(), 0xc07d4c96);

        Ok(())
    }

    #[test]
    fn rfc5769_2_3_sample_ipv6_response() -> Result<(), MainError> {
        let input = [
            0x01, 0x01, 0x00, 0x48, 0x21, 0x12, 0xa4, 0x42, 0xb7, 0xe7, 0xa7, 0x01, 0xbc, 0x34,
            0xd6, 0x86, 0xfa, 0x87, 0xdf, 0xae, 0x80, 0x22, 0x00, 0x0b, 0x74, 0x65, 0x73, 0x74,
            0x20, 0x76, 0x65, 0x63, 0x74, 0x6f, 0x72, 0x20, 0x00, 0x20, 0x00, 0x14, 0x00, 0x02,
            0xa1, 0x47, 0x01, 0x13, 0xa9, 0xfa, 0xa5, 0xd3, 0xf1, 0x79, 0xbc, 0x25, 0xf4, 0xb5,
            0xbe, 0xd2, 0xb9, 0xd9, 0x00, 0x08, 0x00, 0x14, 0xa3, 0x82, 0x95, 0x4e, 0x4b, 0xe6,
            0x7b, 0xf1, 0x17, 0x84, 0xc9, 0x7c, 0x82, 0x92, 0xc2, 0x75, 0xbf, 0xe3, 0xed, 0x41,
            0x80, 0x28, 0x00, 0x04, 0xc8, 0xfb, 0x0b, 0x4c,
        ];
        let mut decoder = MessageDecoder::<Attribute>::new();
        let message = decoder.decode_from_bytes(&input)?.map_err(Error::from)?;
        assert_eq!(message.class(), MessageClass::SuccessResponse);

        let mut encoder = MessageEncoder::new();
        assert_eq!(encoder.encode_into_bytes(message.clone())?, &input[..]);

        // TEST: `MessageIntegrity`
        let password = "VOkJxbRl1RmTxUk/WvJxBt";
        get_attr!(message, MessageIntegrity)
            .check_short_term_credential(password)
            .unwrap();

        // TEST: `XorMappedAddress` (IPv6)
        assert_eq!(
            get_attr!(message, XorMappedAddress).address(),
            "[2001:db8:1234:5678:11:2233:4455:6677]:32853"
                .parse()
                .unwrap()
        );

        // TEST: `Fingerprint`
        assert_eq!(get_attr!(message, Fingerprint).crc32(), 0xc8fb0b4c);

        Ok(())
    }

    #[test]
    fn rfc5769_2_4_sample_request_with_long_term_authentication() -> Result<(), MainError> {
        let input = [
            0x00, 0x01, 0x00, 0x60, 0x21, 0x12, 0xa4, 0x42, 0x78, 0xad, 0x34, 0x33, 0xc6, 0xad,
            0x72, 0xc0, 0x29, 0xda, 0x41, 0x2e, 0x00, 0x06, 0x00, 0x12, 0xe3, 0x83, 0x9e, 0xe3,
            0x83, 0x88, 0xe3, 0x83, 0xaa, 0xe3, 0x83, 0x83, 0xe3, 0x82, 0xaf, 0xe3, 0x82, 0xb9,
            0x00, 0x00, 0x00, 0x15, 0x00, 0x1c, 0x66, 0x2f, 0x2f, 0x34, 0x39, 0x39, 0x6b, 0x39,
            0x35, 0x34, 0x64, 0x36, 0x4f, 0x4c, 0x33, 0x34, 0x6f, 0x4c, 0x39, 0x46, 0x53, 0x54,
            0x76, 0x79, 0x36, 0x34, 0x73, 0x41, 0x00, 0x14, 0x00, 0x0b, 0x65, 0x78, 0x61, 0x6d,
            0x70, 0x6c, 0x65, 0x2e, 0x6f, 0x72, 0x67, 0x00, 0x00, 0x08, 0x00, 0x14, 0xf6, 0x70,
            0x24, 0x65, 0x6d, 0xd6, 0x4a, 0x3e, 0x02, 0xb8, 0xe0, 0x71, 0x2e, 0x85, 0xc9, 0xa2,
            0x8c, 0xa8, 0x96, 0x66,
        ];
        let mut decoder = MessageDecoder::<Attribute>::new();
        let message = decoder.decode_from_bytes(&input)?.map_err(Error::from)?;
        assert_eq!(message.class(), MessageClass::Request);

        let mut encoder = MessageEncoder::new();
        assert_eq!(encoder.encode_into_bytes(message.clone())?, &input[..]);

        // TEST: `MessageIntegrity`
        let username = get_attr!(message, Username);
        let realm = get_attr!(message, Realm);
        let password = "TheMatrIX"; // TODO: Test before SASLprep version
        get_attr!(message, MessageIntegrity)
            .check_long_term_credential(username, realm, password)
            .unwrap();

        Ok(())
    }
}<|MERGE_RESOLUTION|>--- conflicted
+++ resolved
@@ -73,23 +73,15 @@
 //! - [RFC 5769 - Test Vectors for Session Traversal Utilities for NAT (STUN)][RFC 5769]
 //! - [RFC 5245 - Interactive Connectivity Establishment (ICE)][RFC 5245]
 //! - [RFC 5780 - NAT Behavior Discovery Using Session Traversal Utilities for NAT][RFC 5780]
-<<<<<<< HEAD
-//! - [RFC 3489 - Simple Traversal of User Datagram Protocol Through Network Address Translators][RFC 3489]
-=======
 //! - [RFC 8016 - Mobility with Traversal Using Relays around NAT (TURN)][RFC 8016]
 //! - [RFC 8656 - Traversal Using Relays around NAT (TURN): Relay Extensions to Session Traversal Utilities for NAT (STUN)][RFC 8656]
->>>>>>> 0f05f42d
 //!
 //! [RFC 5389]: https://tools.ietf.org/html/rfc5389
 //! [RFC 5769]: https://tools.ietf.org/html/rfc5769
 //! [RFC 5245]: https://tools.ietf.org/html/rfc5245
 //! [RFC 5780]: https://tools.ietf.org/html/rfc5780
-<<<<<<< HEAD
-//! [RFC 3489]: https://datatracker.ietf.org/doc/html/rfc3489
-=======
 //! [RFC 8016]: https://tools.ietf.org/html/rfc8016
 //! [RFC 8656]: https://tools.ietf.org/html/rfc8656
->>>>>>> 0f05f42d
 #![warn(missing_docs)]
 
 #[macro_use]
@@ -106,9 +98,8 @@
 pub use method::Method;
 pub use transaction_id::TransactionId;
 
-/// Macros.
 #[macro_use]
-pub mod macros;
+mod macros;
 
 pub mod convert;
 pub mod net;
@@ -116,12 +107,6 @@
 pub mod rfc5389;
 pub mod rfc5766;
 pub mod rfc5780;
-<<<<<<< HEAD
-pub mod rfc3489;
-=======
-pub mod rfc8016;
-pub mod rfc8656;
->>>>>>> 0f05f42d
 
 mod attribute;
 mod constants;
