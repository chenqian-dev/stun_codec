[package]
<<<<<<< HEAD
name = "stun_codec_blazh"
version = "0.1.13"
authors = ["blazh <blazh@163.com>"]
description = "fork from stun_codec"
homepage = "https://github.com/blazood/stun_codec"
repository = "https://github.com/blazood/stun_codec"
=======
name = "stun_codec"
version = "0.3.5"
authors = ["Takeru Ohta <phjgt308@gmail.com>"]
description = "Encoders and decoders for STUN (RFC 5389) and its extensions"
homepage = "https://github.com/sile/stun_codec"
repository = "https://github.com/sile/stun_codec"
>>>>>>> 0f05f42d
readme = "README.md"
keywords = ["STUN"]
categories = ["encoding"]
license = "MIT"
edition = "2021"

[badges]
coveralls = {repository = "sile/stun_codec"}

[dependencies]
bytecodec = "0.4"
byteorder = "1"
crc = "3"
hmac = "0.12.1"
md5 = "0.7"
sha1 = "0.10.6"
trackable = "1"<|MERGE_RESOLUTION|>--- conflicted
+++ resolved
@@ -1,19 +1,10 @@
 [package]
-<<<<<<< HEAD
 name = "stun_codec_blazh"
 version = "0.1.13"
 authors = ["blazh <blazh@163.com>"]
 description = "fork from stun_codec"
 homepage = "https://github.com/blazood/stun_codec"
 repository = "https://github.com/blazood/stun_codec"
-=======
-name = "stun_codec"
-version = "0.3.5"
-authors = ["Takeru Ohta <phjgt308@gmail.com>"]
-description = "Encoders and decoders for STUN (RFC 5389) and its extensions"
-homepage = "https://github.com/sile/stun_codec"
-repository = "https://github.com/sile/stun_codec"
->>>>>>> 0f05f42d
 readme = "README.md"
 keywords = ["STUN"]
 categories = ["encoding"]
